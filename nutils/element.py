--- conflicted
+++ resolved
@@ -865,16 +865,14 @@
   def child_refs( self ):
     return tuple( child1 * child2 for child1 in self.ref1.child_refs for child2 in self.ref2.child_refs )
 
-<<<<<<< HEAD
   def inside( self, points, eps=0 ):
     points = numpy.asarray( points, dtype=float )
     assert points.ndim == 2 and points.shape[1] == self.ndims
     return self.ref1.inside(points[:,:self.ref1.ndims],eps) & self.ref2.inside(points[:,self.ref1.ndims:],eps)
-=======
+
   @property
   def simplices( self ):
     return [ (transform.identity,self) ]
->>>>>>> a22d059a
 
 class Cone( Reference ):
   'cone'
